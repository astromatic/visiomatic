/**
 #	This file part of:	VisiOmatic
 * @file Support for the WCS (World Coordinate System).
 * @requires crs/Conical.js
 * @requires crs/Cylindrical.js
 * @requires crs/Pixel.js
 * @requires crs/Zenithal.js

 * @copyright (c) 2014-2023 CNRS/IAP/CFHT/SorbonneU
 * @author Emmanuel Bertin <bertin@cfht.hawaii.edu>
 */
import {
	Class,
	CRS,
	Transformation,
	Util,
	extend,
	latLng,
	point,
} from 'leaflet';

import {COE} from './Conical';
import {CAR, CEA} from './Cylindrical';
import {TAN, TPV, ZEA} from './Zenithal';
import {Pixel} from './Pixel';


// Document the "image" object that stores image metadata
/**
 * Image metadata sent in JSON by the VisiOmatic server.
 * @typedef image
 * @property {number[]} size
   Shape of the image (FITS convention: NAXIS1 first).
 * @property {number[][]} dataslice
   Start index, end index, and direction (+1 only) of the used section of the
   image data for each axis. The range notation follows the FITS convention
   (start at index 1 and include the end index).
 * @property {number[][]} detslice
   Start index, end index, and direction (+1 or -1) of the used section of the
   detector in the merged image for each axis. The range notation follows the
   FITS convention (start at index 1 and include the end index).
 * @property {number[][]} min_max
   Minimum and maximum clipping limits of the pixel values on each image plane.
 * @property {object} header
   JSON representation of the merged image header.
 */


// Make a class out of the CRS object before extending it
CRSclass = Class.extend(CRS);


export const WCS = CRSclass.extend( /** @lends WCS */ {
	/**
	   Codename of the WCS coordinate reference system.
	   @default
	 */
	code: 'WCS',

	options: {
		nzoom: 9,
		// If true, world coordinates are returned
		// in the native celestial system
		nativeCelSys: false
	},

	/**
	 * Create a new coordinate reference system that emulates the WCS
	 * (World Coordinate System) used in astronomy.
	 *
	 * @extends leaflet.CRS
	 * @memberof module:crs/WCS.js
	 * @constructs
	 * @param {object} header - JSON representation of the merged image header.
	 * @param {image[]} images - Array of image extension metadata.
	 * @param {object} [options] - Options.

	 * @param {number} [options.nzoom=9]
	   Number of zoom levels.

	 * @param {boolean} [options.nativeCelSys=false]
	   Return world coordinates in their native celestial system?

	 * @returns {WCS} Instance of a World Coordinate System.
	 */
	initialize: function (header, images, options) {
		const	nimages = images.length;

		options = Util.setOptions(this, options);
		this.nzoom = options.nzoom;
		this.projection = this.getProjection(header, options);

		const merged_proj = this.projection;
		if (nimages > 1) {
			this.projections = new Array(nimages);
			for (const [i, image] of images.entries()) {
				var	proj = this.getProjection(
					image.header,
					{
						nativeCelSys: options.nativeCelSys,
						dataslice: image.dataslice,
						detslice: image.detslice
					}
				);
				if (proj.name === '') {
					proj.name = '#' + str(i+1);
				}
				proj.centerPnt = proj._getCenter(merged_proj);
				this.projections[i] = proj;
			}

			this.latLngToPoint = this.multiLatLngToPoint
			this.pointToLatLng = this.multiPointToLatLng
			this.project = this.multiProject;
			this.unproject = this.multiUnproject;
		}

		// Propagate some projection properties.
		this.naxis = merged_proj.projparam.naxis;
		this.centerLatLng = merged_proj.unproject(
			merged_proj._getCenter(merged_proj)
		);
		// Default limits of validity for coordinates
		this.wrapLng = [0.5, this.naxis.x - 0.5];
		this.wrapLat = [this.naxis.y - 0.5, 0.5];
		// Leaflet's transformation parameters to deal with the FITS standard:
		// y increases from bottom to top, center coords of 1st pixel are 1.,1.
		this.transformation = new Transformation(
			1.0, -0.5,
			-1.0, this.naxis.y + 0.5
		);
		// Custom projection code, e.g., WCS-TAN
		this.code += ':' + merged_proj.code;
		this.equatorialFlag = merged_proj.equatorialFlag;
		this.celSysCode = merged_proj.projparam._celsyscode;
		this.pixelFlag = merged_proj.projparam._pixelFlag;
		this.infinite = merged_proj.projparam._infinite;
		this.jd = merged_proj.projparam.jd;
		this.obslatlng = merged_proj.projparam.obslatlng;
	},

	/**
	 * Convert pixel (image) coordinates to layer coordinates.
	 * @param {leaflet.Point} pnt - Pixel coordinates.
	 * @param {number} zoom - Zoom level.
	 * @returns {leaflet.Point}
	   Layer coordinates at the given zoom level.
	 */
	transform(pnt, zoom) {
		return this.transformation._transform(pnt, this.scale(zoom));
	},


	/**
	 * Convert layer coordinates to pixel (image) coordinates.
	 * @param {leaflet.Point} layerpnt - Layer coordinates.
	 * @param {number} zoom - Zoom level.
	 * @returns {leaflet.Point}
	   Pixel (image) coordinates
	 */
	untransform(layerpnt, zoom) {
		return this.transformation.untransform(layerpnt, this.scale(zoom));
	},

	/**
	 * Multi-WCS version of the projection to layer coordinates.
	 * @param {leaflet.LatLng} latlng - Input world coordinates.
	 * @param {number} zoom - Zoom level.
	 * @returns {leaflet.Point}
	   Layer coordinates at the given zoom level.
	 */
	multiLatLngToPoint(latlng, zoom) {
		return this.transform(this.multiProject(latlng), zoom);
	},

	/**
	 * Multi-WCS version of the de-projection from layer coordinates.
	 * @param {leaflet.Point} pnt
	   Input layer coordinates at the given zoom level.
	 * @param {number} zoom
	   Zoom level.
	 * @returns {leaflet.LatLng}
	   De-projected world coordinates.
	 */
	multiPointToLatLng(pnt, zoom) {
		return this.multiUnproject(this.untransform(pnt, zoom));
	},

	/**
	 * Multi-WCS astrometric projection.
	 * @param {leaflet.LatLng} latlng - Input world coordinates.
	 * @returns {leaflet.Point} Projected (merged) pixel coordinates.
	 */
	multiProject(latlng) {
		const	proj = this.projections[this.multiLatLngToIndex(latlng)];

		return proj._pixToMulti(proj.project(latlng));
	},
	
	/**
	 * Multi-WCS version of the astrometric de-projection.
	 * @param {leaflet.Point} pnt - Input (merged) pixel coordinates.
	 * @returns {leaflet.LatLng} De-projected world coordinates.
	 */
	multiUnproject(pnt) {
		const	proj = this.projections[this.multiPntToIndex(pnt)];
<<<<<<< HEAD
=======

>>>>>>> 68f6bafb
		return proj.unproject(proj._multiToPix(pnt));
	},

	/**
	 * Return index of chip closest to the given world coordinates in a
	   multi-WCS setting.
	 * @param {leaflet.LatLng} latlng - Input world coordinates.
	 * @returns {number} Index of the closest chip (extension).
	 */
	multiLatLngToIndex(latlng) {
		return this.multiPntToIndex(this.projection.project(latlng));
	},

	/**
	 * Return index of chip closest to the given pixel coordinates in a
	   multi-WCS setting.
	 * @param {leaflet.Point} pnt - Input (merged) pixel coordinates.
	 * @returns {number} Index of the closest chip (extension).
	 */
	multiPntToIndex(pnt) {
		let	dc = 1e+30,
			pc = -1;
		for (var p in this.projections) {
			var	pntc = this.projections[p].centerPnt;
			if ((d = pnt.distanceTo(pntc)) < dc) {
				pc = p;
				dc = d;
			}
		}
		return pc;
	},
	
	/**
	 * Extract the WCS projection code from a JSON-encoded image header.
	 * @param {object} header - JSON representation of the image header.
	 * @param {object} [options] - Projection options.
	 * @returns {string} WCS projection code.
	 */
	getProjection: function (header, options) {
		const	ctype1 = header['CTYPE1'] || 'PIXEL';

		switch (ctype1.substr(5, 3)) {
		case 'ZEA':
			proj = new ZEA(header, options);
			break;
		case 'TAN':
			proj = new TAN(header, options);
			break;
		case 'TPV':
			proj = new TPV(header, options);
			break;
		case 'CAR':
			proj = new CAR(header, options);
			break;
		case 'CEA':
			proj = new CEA(header, options);
			break;
		case 'COE':
			proj = new COE(header, options);
			break;
		default:
			proj = new Pixel(header, options);
			break;
		}
		return proj;
	},

	/**
	 * Convert zoom level to relative scale.
	 * @override
	 * @param {number} zoom - Zoom level.
	 * @returns {number} Relative scale.
	 */
	scale: function (zoom) {
		return Math.pow(2, zoom - this.nzoom + 1);
	},

	/**
	 * Convert relative scale to zoom level.
	 * @override
	 * @param {number} scale - Relative scale.
	 * @returns {number} Zoom level.
	 */
	zoom: function (scale) {
		return Math.log(scale) / Math.LN2 + this.nzoom - 1;
	},

	/**
	 * Compute the image pixel scale at the given world coordinates.
	 * @param {leaflet.LatLng} latlng - World coordinates.
	 * @returns {number} Pixel scale (in degrees per pixel).
	 */
	rawPixelScale: function (latlng) {
		const	p0 = this.projection.project(latlng),
			latlngdx = this.projection.unproject(p0.add([10.0, 0.0])),
			latlngdy = this.projection.unproject(p0.add([0.0, 10.0]));
		let	dlngdx = latlngdx.lng - latlng.lng,
			dlngdy = latlngdy.lng - latlng.lng;

		if (dlngdx > 180.0) { dlngdx -= 360.0; }
		else if (dlngdx < -180.0) { dlngdx += 360.0; }
		if (dlngdy > 180.0) { dlngdy -= 360.0; }
		else if (dlngdy < -180.0) { dlngdy += 360.0; }

		return 0.1 * Math.sqrt(Math.abs((dlngdx * (latlngdy.lat - latlng.lat) -
		  dlngdy * (latlngdx.lat - latlng.lat))) *
		  Math.cos(latlng.lat * Math.PI / 180.0));
	},

	/**
	 * Compute the layer pixel scale at the given world coordinates.
	 * @param {number} zoom - Zoom level.
	 * @param {leaflet.LatLng} latlng - World coordinates.
	 * @returns {number} Layer pixel scale (in degrees per pixel).
	 */
	pixelScale: function (zoom, latlng) {
		return this.rawPixelScale(latlng) / this.scale(zoom);
	},

	/**
	 * Compute the zoom level that corresponds to a given FoV at the provided
	   coordinates.
	 * @param {leaflet.Map} map - Leaflet map.
	 * @param {number} fov - Field of View in degrees.
	 * @param {leaflet.LatLng} latlng - World coordinates.
	 * @returns {number} Zoom level.
	 */
	fovToZoom: function (map, fov, latlng) {
		const	size = map.getSize();
		let	scale = this.rawPixelScale(latlng);

		if (fov < scale) { fov = scale; }
		scale *= Math.sqrt(size.x * size.x + size.y * size.y);
		return fov > 0.0 ? this.zoom(scale / fov) : this.nzoom - 1;
	},

	/**
	 * Compute the FoV that corresponds to a given zoom level at the provided
	 * coordinates.
	 * @param {leaflet.Map} map - Leaflet map.
	 * @param {number} zoom - Zoom level.
	 * @param {leaflet.LatLng} latlng - World coordinates.
	 * @returns {number} Field of View in degrees.
	 */
	zoomToFov: function (map, zoom, latlng) {
		const	size = map.getSize(),
			scale = this.rawPixelScale(latlng) *
			  Math.sqrt(size.x * size.x + size.y * size.y),
			zscale = this.scale(zoom);
		return  zscale > 0.0 ? scale / zscale : scale;
	},

	/**
	 * Compute the distance between two points on the sphere.
	 * @param {leaflet.LatLng} latlng1 - World coordinates of the first point.
	 * @param {leaflet.LatLng} latlng2 - World coordinates of the second point.
	 * @returns {number} Spherical distance between the two points in degrees.
	 */
	distance: function (latlng1, latlng2) {
		const	rad = Math.PI / 180.0,
			lat1 = latlng1.lat * rad,
			lat2 = latlng2.lat * rad,
			a = Math.sin(lat1) * Math.sin(lat2) +
				Math.cos(lat1) * Math.cos(lat2) * Math.cos(
					(latlng2.lng - latlng1.lng) * rad
			    );

		return 180.0 / Math.PI * Math.acos(Math.min(a, 1));
	},

	/**
	 * Parse a string of world coordinates.
	 * @param {string} str
	   Input string.
	 * @returns {leaflet.LatLng|undefined}
	   World coordinates, or `undefined` if conversion failed.
	 */
	parseCoords: function (str) {
		// Try VisiOmatic sexagesimal first
		let	latlng = this.hmsDMSToLatLng(str);

		if (typeof latlng === 'undefined') {
			// Parse regular deg, deg. The heading "J" is to support the Sesame@CDS output
			let	result = /(?:%J\s|^)([-+]?\d+\.?\d*)\s*[,\s]+\s*([-+]?\d+\.?\d*)/g.exec(str);
			if (result && result.length >= 3) {
				latlng = latLng(Number(result[2]), Number(result[1]));
			}
		}
		if (latlng) {
			if (this.projection.celSysConvFlag) {
				latlng = this.projection.eqToCelSys(latlng);
			}
			return latlng;
		} else {
			return undefined;
		}
	},

	/**
	 * Convert world coordinates to an HMSDMS string
	   (DMS code from the Leaflet-Coordinates plug-in).
	 * @param {leaflet.LatLng} latlng
	   Input world coordinates.
	 * @returns {string}
	   Coordinate string in HMSDMS.
	 */
	latLngToHMSDMS : function (latlng) {
		let	lng = (latlng.lng + 360.0) / 360.0;
		lng = (lng - Math.floor(lng)) * 24.0;

		let h = Math.floor(lng),
		 mf = (lng - h) * 60.0,
		 m = Math.floor(mf),
		 sf = (mf - m) * 60.0;

		if (sf >= 60.0) {
			m++;
			sf = 0.0;
		}
		if (m === 60) {
			h++;
			m = 0;
		}
		const	str = (h < 10 ? '0' : '') + h.toString() + ':' +
			(m < 10 ? '0' : '') + m.toString() +
			':' + (sf < 10.0 ? '0' : '') + sf.toFixed(3),
			lat = Math.abs(latlng.lat),
			sgn = latlng.lat < 0.0 ? '-' : '+',
			d = Math.floor(lat);

		mf = (lat - d) * 60.0;
		m = Math.floor(mf);
		sf = (mf - m) * 60.0;
		if (sf >= 60.0) {
			m++;
			sf = 0.0;
		}
		if (m === 60) {
			h++;
			m = 0;
		}
		return str + ' ' + sgn + (d < 10 ? '0' : '') + d.toString() + ':' +
		 (m < 10 ? '0' : '') + m.toString() + ':' +
		 (sf < 10.0 ? '0' : '') + sf.toFixed(2);
	},

	/**
	 * Convert an HMSDMS string to world coordinates.
	 * @param {string}
	   Coordinate string in HMSDMS.
	 * @return {leaflet.LatLng|undefined}
	   World coordinates, or `undefined` if the input string could not be
	   translated.
	 */
	hmsDMSToLatLng: function (str) {
		var result;

		result = /^\s*(\d+)[h:](\d+)[m':](\d+\.?\d*)[s"]?\s*,?\s*([-+]?)(\d+)[d°:](\d+)[m':](\d+\.?\d*)[s"]?/g.exec(str);
		if (result && result.length >= 8) {
			const	sgn = Number(result[4] + '1');

			return latLng(
				sgn * (Number(result[5]) + Number(result[6]) / 60.0 +
					Number(result[7]) / 3600.0),
				Number(result[1]) * 15.0 + Number(result[2]) / 4.0 +
					Number(result[3]) / 240.0
			);
		} else {
			return undefined;
		}
	},

	/**
	 * Compute the longitude of a point with respect to a reference point.
	 * @param {leaflet.LatLng} latLng
	   World coordinates of the point.
	 * @param {leaflet.LatLng} latLng0
	   World coordinates of the reference point.
	 * @returns {number}
	   Difference in longitude (in degrees) in the interval -180 to 180 deg.
	 */
	_deltaLng: function (latLng, latLng0) {
		const	dlng = latLng.lng - latLng0.lng;

		return dlng > 180.0 ? dlng - 360.0 : (dlng < -180.0 ? dlng + 360.0 : dlng);
	}
});

/**
 * Instantiate a World Coordinate System.
 * @function
 * @param {object} header - JSON representation of the merged image header.
 * @param {Image[]} images - Array of image extensions.
 * @param {object} [options] - Options: see {@link WCS}.
 * @returns {WCS} WCS instance.
*/
export const wcs = function (header, images, options) {
	return new WCS(header, images, options);
};
<|MERGE_RESOLUTION|>--- conflicted
+++ resolved
@@ -204,10 +204,7 @@
 	 */
 	multiUnproject(pnt) {
 		const	proj = this.projections[this.multiPntToIndex(pnt)];
-<<<<<<< HEAD
-=======
-
->>>>>>> 68f6bafb
+
 		return proj.unproject(proj._multiToPix(pnt));
 	},
 
