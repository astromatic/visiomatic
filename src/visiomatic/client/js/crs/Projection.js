--- conflicted
+++ resolved
@@ -119,11 +119,7 @@
 		if (options) {
 			this._paramUpdate(options);
 		}
-<<<<<<< HEAD
-
-=======
 		// Projection-dependent initializations
->>>>>>> 68f6bafb
 		this._projInit();
 		projparam = this.projparam;
 		if (!projparam._pixelFlag) {
@@ -419,20 +415,10 @@
 	 */
 	_getCenter(proj) {
 		const	projparam = this.projparam,
-<<<<<<< HEAD
 			detslice = projparam.detslice;
 		return detslice?
 			(point(detslice[0][0], detslice[1][0])._add(
 				point(detslice[0][1], detslice[1][1])))._divideBy(2.0) :
-=======
-			dataslice = projparam.dataslice;
-		return projparam.detslice?
-			proj.project(
-					this.unproject(point(dataslice[0][0], dataslice[1][0]))
-				)._add(proj.project(
-					this.unproject(point(dataslice[0][1], dataslice[1][1]))))
-					._divideBy(2.0) :
->>>>>>> 68f6bafb
 			point(
 				(projparam.naxis.x + 1.0) / 2.0,
 				(projparam.naxis.y + 1.0) / 2.0
@@ -623,14 +609,9 @@
 	   Sliced (merged) coordinates.
 	 */
 	_pixToMulti: function (pnt) {
-<<<<<<< HEAD
 		const	dataslice = this.projparam.dataslice,
 			detslice = this.projparam.detslice;
-=======
-		const	dataslice = projparam.dataslice,
-			detslice = projparam.detslice;
-
->>>>>>> 68f6bafb
+
 		return point([
 			(pnt.x - dataslice[0][0]) * detslice[0][2] + detslice[0][0],
 			(pnt.y - dataslice[1][0]) * detslice[1][2] + detslice[1][0]
